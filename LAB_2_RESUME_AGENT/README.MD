--- conflicted
+++ resolved
@@ -1,694 +1,317 @@
-<<<<<<< HEAD
-### Instructions
-
-This lab shows how to create an agent and a simple flow that accepts a job position from the user and compares candidates' resumes to determine who aligns better with the job position. The output will be a score for each candidate, indicating how well their resume matches the job position.
-
-Prerequisites
-- Access to the Studio UI where agents and flows are created.
-
-## Steps
-1. Create the agent<br/>
-    1.1 Choose `create from scratch`<br>
-    1.2 Create a new agent named `resume_screening_agent` <br>
-    1.3 Set the description to :<br>
-    `This agent using when need to compare candidate's resume align with job position the output will be scoring of each candidate resume` 
----
-
-2. Add a Tool that Using a New Flow <br>
-    2.1 In the agent settings, open the Toolset section and click **Add tool**.<br>
-    2.2 Choose **Create a new flow**.<br>
-    ![Click add tool](images/image2.png)
-    ![Click create a new flow](images/image3.png)
-
-    2.3 Click the flow title (usually `Untitled`) in the top-left to open the flow settings.
-    ![Open flow settings](images/image4.png)
-
-    2.4 Change the tool name to `resume_screening_tool` and set the description to `This tool using when user need to compare candidate's resume`.<br>
-    2.5 Click Save.
-
-    ![Set tool name and description](images/image5.png)
----
-
-#### Create the workflow
-1) Add a User Activity node
-- Hover over the connection line between Start and End until a plus (+) appears.
-- Click the plus icon and select `User activity` from the menu.
-
-![Add user activity node](images/image6.png)
-![User activity added](images/image7.png)
-
----
-
-2) Ask the user for the Job Position
-- Edit the User Activity node's display name to: `กรุณาใส่ตำแหน่งงาน`
-
-![Add Collect text from user](images/image8.png)
-
-![Change display name to please provide job position](images/image9.png)
-
----
-
-3) Add a Generative Prompt inside the User Activity
-- Drag a **Generative prompt** into the User Activity node.
-- Rename it to `Generative Job Position`.
-- Click Edit to accept input from the previous step.
-
-![Drag generative prompt to user activity](images/image10.png)
-
-- rename it to **Generatative prompt expected_criteria**
-
-![Change Generative prompt named as Generative prompt expected_criteria](images/Generative_prompt_expected_criteria.png)
-
----
-
-4) Configuration for the Generative Prompt<br>
-  4.1 Input variable:
-    - Name: `job_position`
-    - Description: `Job position which user interested`
-    - Click `Add` to save the input variable.
-
-![Click Edit Generative prompt setting](images/image11.png)
-
-![add input variable type string](images/image12.png)
-
-![Edit name and description of input variable](images/image13.png)
-
-4.2 System prompt (use the exact rules below):
-
-```
-Rules:
-1. Answer in JSON format only. 
-2. You will get job position from user query and you will return only related information for that job position. 
-3. Do NOT ask any question from user. They will give you a job position and you will return JSON only.
-4. Ensure all fields are filled with appropriate data and avoid leaving any blank (e.g., 'not specified').
-5. For the experience field, provide in-depth details and a comprehensive description. Do not just include a number or a short phrase. Describe the nature of the experience required for the job position (e.g., responsibilities, seniority level, or related skills)
-```
-
-4.3 User prompt (what the flow will send to the model):
-```
-job position:
-```
-
-You should see similar to this when the prompt is configured:
-
-![prompt when configured](images/image14.png)
-
-![Click Select Variable](images/image15.png)
-
-![Select job_position](images/image16.png)
-
-![Output when add job_position variable](images/image17.png)
-
----
-
-5) Custom Output for the Generative Prompt
-
-![Click open Output as Object](images/image18.png)
-
-![Click add object definition](images/image19.png)
-
-5.1 Change object output name to ```expected_criteria ``` with description ```expected_criteria align with job```
-
-Use this JSON schema
-```
-{
-  "skills": {
-    "type": "string"
-  },
-  "experience": {
-    "type": "string"
-  }
-}
-```
-
-![Click Save button](images/image20.png)
-
-- Change the model to ``` llama-4-maverick-17b-128e-instruct-fp8 ```, Test Generative output :
-
-![Change the model](images/image21.png)
-
-![Select llama-4-maverick](images/image22.png)
-
-![click edit test value](images/image23.png)
-
-![set test values to Sales](images/image24.png)
-
-![Click generate response](images/image25.png)
-
-Output would be simliar like this.
-
-![Output from generate response](images/image26.png)
-
----
-
-6) Now Add new flow to upload 1st Candidate's Resume 
-
-![select File upload](images/image27.png)
-
-6.1 change name to  **Resume uploader1**
-
-![change display name to Resume uploader1](images/image28.png)
-
----
-
-7) Add a 1st Document Extractor  inside the User Activity<br>
-  7.1 Drag a `Document Extractor` into the User Activity node.<br>
-  7.2 Rename it to `Resume extractor1`.<br>
-  7.3 Click Edit Fields<br>
-
-![Drag 1st Document extractor to userflow](images/image29.png)
-
-![change name to resume extractor1](images/image30.png)
-
-![click edit fields](images/image31.png)
-
----
-8) Download and Upload Sample Resumes<br>
-  8.1 Download resumes from:
-    -  `sample/jr-sale-resume.pdf` 
-    -  `sample/sr-sale-resume.pdf`<br>
-
-8.2 Upload `jr-sales-resume.pdf`
-
-8.3 Click **Add Field**, name it as `name1` and configure the Field
-
-![Click add field](images/image32.png)
-
-![addtional configure for name1](images/image33.png)
-
-Put Description as `Candidate name`
-
-![example of description](images/image34.png)
-
-And Click **Back Arrow** top left corner.
-
-8.4 Click **Add Field**, names it as `skills1` and configure the Field
-
-- For skills1 Using Description as
-```
-List all the skills mentioned, including both technical (hard) and interpersonal (soft) skills.
-Provide the extracted skills in a clear and concise format, focusing on relevance to the job position.
-```
-
-8.5 Click **Add Field** names it as `experience1` and configure the Field
-
-- For experience1 Using Description as
-```
-Include details on what the candidate has done in each position, specifying tasks, achievements, and responsibilities.
-```
-
-8.6 Open document dropdown and Click **Mangage documents** and upload file from ```sameple/sr-sale-resume.pdf```
-![add more sample document](images/image36.png)
-
----
-### Most of this part we repeat step 6 - 8 (receive canidate's resume and extract field)
-
-9) Now Add new flow to upload 2nd Candidate's Resume 
-
-![select File upload](images/image37.png)
-
-9.1 change name to  **Resume uploader2**
-
----
-
-10) Add a 2nd Document Extractor  inside the User Activity<br>
-  10.1 Drag a `Document Extractor` into the User Activity node.<br>
-  10.2 Rename it to `Resume extractor2`.<br>
-  10.3 Click Edit Fields<br>
-
----
-11) Download and Upload Sample Resumes<br>
-  11.1 Download resumes from:
-    -  `sample/jr-sale-resume.pdf` 
-    -  `sample/sr-sale-resume.pdf`<br>
-
-11.2 Upload `jr-sales-resume.pdf`
-
-11.3 Click **Add Field**, name it as `name2` and configure the Field
-
-![Click add field](images/image54.png)
-
-![addtional configure for name2](images/image55.png)
-
-Put Description as `Candidate name`
-
-![example of description](images/image56.png)
-
-And Click **Back Arrow** top left corner.
-
-11.4 Click **Add Field**, names it as `skills2` and configure the Field
-
-- For skills2 Using Description as
-```
-List all the skills mentioned, including both technical (hard) and interpersonal (soft) skills.
-Provide the extracted skills in a clear and concise format, focusing on relevance to the job position.
-```
-
-11.5 Click **Add Field** names it as `experience2` and configure the Field
-
-- For experience2 Using Description as
-```
-Include details on what the candidate has done in each position, specifying tasks, achievements, and responsibilities.
-```
-
-11.6 Open document dropdown and Click **Mangage documents** and upload file from ```sameple/sr-sale-resume.pdf```
-![add more sample document](images/image36.png)
-
----
-
-## Checkpoint: Current Workflow would be similar like this
-![checkpoint_pic1](images/image38.png)
-<br>
-![checkpoint_pic2](images/image39.png)
-<br>
-![checkpoint_pic2](images/image40.png)
-
----
-
-12. Drag Generative prompt into user flow name it as `scoring agent` Click Edit prompt settings<br>
-
-![Drag latest Generative prompt](images/image41.png)
-
-12.1  Click **Add input variable** and select variable type as **String**
-
-![Click add input variable A](images/image42.png)
-
-12.2 Name the input variable. Repeat this process for all required variables:
-
-- `name1`  
-  ![example input variable](images/image43.png)
-- `skills1`
-- `experience1`
-- `name2`
-- `skills2`
-- `experience2`
-- `expected_criteria_experience`
-- `expected_criteria_skills`
-
-12.3 For each variable:  
-- Click **Add input variable**  
-- Choose **String** as the type  
-- Enter the variable name  
-- Click **Save/Add**  
-
-12.4 After adding all variables, your Generative Prompt input variables should include:
-
-  ![all input variables](images/image44.png)
-
-12.5 Add this into System prompt exactly
-```
-You are a resume comparison agent. Compare two candidates' resumes against the provided expected criteria. For each candidate, score them on a scale of 0-100, where 100 means the resume fully matches the criteria and 0 means no match. The comparison should be based on the following:
-1. **Skills**: Evaluate the alignment of the candidate's skills with the job's requirements.
-2. **Experience**: Assess the relevance and quality of the candidate's experience, including years of experience and the level of responsibility.
-3. **Achievements**: Review the candidate's notable achievements that demonstrate their ability to succeed in the role.
-4. **Other Key Factors**: Consider any other relevant factors such as certifications, leadership, and adaptability.
-
-For each candidate, provide a detailed breakdown of the score in these sections:
-- **Skills**: Explain how well the candidate’s skills align with the job’s requirements.
-- **Experience**: Detail the relevance of their experience to the role, including the number of years and level of seniority.
-- **Achievements**: Highlight significant accomplishments and their impact.
-- **Other Key Factors**: Mention additional qualities or experiences that may impact their suitability for the job.
-
-The output should include a **score** for each candidate along with **explanations** for each of the above categories, ensuring that both candidates are evaluated equally and fairly.
-
-**OUTPUT MUST BE IN THAI**
-```
- 
-12.6 Add user prompt as
-```
-Compare the 2 candidates below against the provided criteria. For each candidate, provide a score (0-100) and a brief justification for the following areas: Skills and Experience. Conclude with a final recommendation of which candidate is a better fit. 
-
-Candidate1: candidate name={name1}, skills1={skills1}, experience1={experience1}
-Candidate2: candidate name={name2}, skills2={skills2}, experience2={experience2}
-expected_criteria: {expected_criteria_experience}, {expected_criteria_skills}
-```
-
-The output should be as
-
-  ![User prompt](images/image45.png)
-
-12.7 Change the Model to **llama-4-maverick-17b-128e-instruct-fp8**
-
-  ![Change model Modelllama-4-maverick-17b-128e-instruct-fp8d](images/image46.png)
-
-  This is lastest workflow then click **done** on top right corner
-
-  ![lastest workflow](images/image47.png)
-
-  ---
-13 Change the main Model to **llama-3-405b-instruct**
-
-  ![change main model](images/image48.png)
-
-14 Scroll down to **Beheavior Section** and add this instructions:
-```
-- You have to use tool named "resume_scoring_tool" whenever user ask about comparing candidate scoring or user want to upload resume for comparing. 
-- You must answer in Thai.
-```
-  ![Behavior Section](images/image49.png)
-
-  ---
-
-  ### Testing
-  
-  - `ฉันอยากเปรียบเทียบ resume ของ candidateสองคน`
-  ![Input1](images/image50.png)
-
-- Answer with
-```
-A Senior Sales professional with a strong background in both B2B and B2C sales, equipped with
-excellent communication skills essential for building client relationships and closing high-level deals.
-Experience spans from managing existing clients to acquiring new ones across diverse markets.
-```
-
-- The Agent will allow you to upload first candidate resume  Upload ```jr-sales-resume.pdf```
-- The Agent will allow you to upload second candidate resume  Upload ```sr-sales-resume.pdf```
-
-## Example
-
-  ![first example pic](images/image51.png)
-
-  ![second example pic](images/image52.png)
-
-  ![third example pic](images/image57.png)
-
-  ![fourth example pic](images/image58.png)
-
-=======
-### Instructions
-
-This lab shows how to create an agent and a simple flow that accepts a job position from the user and compares candidates' resumes  The output will be a score for candidate, indicating how well their resume matches the job position.
-
-Prerequisites
-- Access to the Studio UI where agents and flows are created.
-
-## Steps
-1. Create the agent<br/>
-    1.1 Choose `create from scratch`<br>
-    1.2 Create a new agent named `resume_scoring_agent` <br>
-    1.3 Set the description to :<br>
-    `This agent using when need to compare candidate's resume align with job position the output will be scoring of candidate resume` 
----
-
-2. Add a Tool that Using a New Flow <br>
-    2.1 In the agent settings, open the Toolset section and click **Add tool**.<br>
-    2.2 Choose **Create a new flow**.<br>
-    ![Click add tool](images/image2.png)
-    ![Click create a new flow](images/image3.png)
-
-    2.3 Click the flow title (usually `Untitled`) in the top-left to open the flow settings.
-    ![Open flow settings](images/image4.png)
-
-    2.4 Change the tool name to `resume_scoring_tool` and set the description to `This tool using when user need to compare candidate's resume. when using this tool Don't ask any question follow the flow only`.<br>
-    2.5 Click Save.
-
-    ![Set tool name and description](images/image5.png)
----
-
-#### Create the workflow
-1) Add a User Activity node
-- Hover over the connection line between Start and End until a plus (+) appears.
-- Click the plus icon and select `User activity` from the menu.
-
-![Add user activity node](images/image6.png)
-![User activity added](images/image7.png)
-
----
-
-2) Ask the user for the Job Position
-- Edit the User Activity node's display name to: `กรุณากรอกรายละเอียดของตำแหน่งงาน`
-
-![Add Collect text from user](images/image8.png)
-
-![Change display name to please provide job position](images/image9.png)
-
----
-
-3) Add a Generative Prompt inside the User Activity
-- Drag a **Generative prompt** into the User Activity node.
-- Rename it to `Generative Job Position`.
-- Click Edit to accept input from the previous step.
-
-![Drag generative prompt to user activity](images/image10.png)
-
-- rename it to **Generatative prompt expected_criteria**
-
-![Change Generative prompt named as Generative prompt expected_criteria](images/Generative_prompt_expected_criteria.png)
-
----
-
-4) Configuration for the Generative Prompt<br>
-  4.1 Input variable:
-    - Name: `job_position`
-    - Description: `Job position which user interested`
-    - Click `Add` to save the input variable.
-
-![Click Edit Generative prompt setting](images/image11.png)
-
-![add input variable type string](images/image12.png)
-
-![Edit name and description of input variable](images/image13.png)
-
-4.2 System prompt (use the exact rules below):
-
-```
-Rules:
-1. Answer in JSON format only. 
-2. You will get job position from user query and you will return only related information for that job position. 
-3. Do NOT ask any question from user. They will give you a job position and you will return JSON only.
-4. Ensure all fields are filled with appropriate data and avoid leaving any blank (e.g., 'not specified').
-5. For the experience field, provide in-depth details and a comprehensive description. Do not just include a number or a short phrase. Describe the nature of the experience required for the job position (e.g., responsibilities, seniority level, or related skills)
-```
-
-4.3 User prompt (what the flow will send to the model):
-```
-job position:
-```
-
-You should see similar to this when the prompt is configured:
-
-![prompt when configured](images/image14.png)
-
-![Click Select Variable](images/image15.png)
-
-![Select job_position](images/image16.png)
-
-![Output when add job_position variable](images/image17.png)
-
----
-
-5) Custom Output for the Generative Prompt
-
-![Click open Output as Object](images/image18.png)
-
-![Click add object definition](images/image19.png)
-
-5.1 Change object output name to ```expected_criteria ``` with description ```expected_criteria align with job```
-
-Use this JSON schema
-```
-{
-  "skills": {
-    "type": "string"
-  },
-  "experience": {
-    "type": "string"
-  }
-}
-```
-
-![Click Save button](images/image20.png)
-
-- Change the model to ``` llama-4-maverick-17b-128e-instruct-fp8 ```, Test Generative output :
-
-![Change the model](images/image21.png)
-
-![Select llama-4-maverick](images/image22.png)
-
-![click edit test value](images/image23.png)
-
-![set test values to Sales](images/image24.png)
-
-![Click generate response](images/image25.png)
-
-Output would be simliar like this.
-
-![Output from generate response](images/image26.png)
-
----
-
-6) Now Add new flow to upload Candidate's Resume 
-
-![select File upload](images/image27.png)
-
-6.1 change name to  **Resume uploader1**
-
-![change display name to Resume uploader](images/image28.png)
-
----
-
-7) Add a 1st Document Extractor  inside the User Activity<br>
-  7.1 Drag a `Document Extractor` into the User Activity node.<br>
-  7.2 Rename it to `Resume extractor`.<br>
-  7.3 Click Edit Fields<br>
-
-![Drag 1st Document extractor to userflow](images/image29.png)
-
-![change name to resume extractor1](images/image30.png)
-
-![click edit fields](images/image31.png)
-
----
-8) Download and Upload Sample Resumes<br>
-  8.1 Download resumes from:
-    -  `sample/jr-sale-resume.pdf` 
-    -  `sample/sr-sale-resume.pdf`<br>
-
-8.2 Upload `jr-sales-resume.pdf`
-
-8.3 Click **Add Field**, name it as `name` and configure the Field
-
-![Click add field](images/image32.png)
-
-![addtional configure for name1](images/image33.png)
-
-Put Description as 
-```
-Extract the full name of the candidate. The name is usually located at the very top of the document and 
-is often displayed in a larger font. It should be a person's name, not a generic title like 'Resume' or 'Curriculum Vitae'. 
-Exclude any nearby contact information such as phone numbers, email addresses, or website links.
-```
-
-![example of description](images/image34.png)
-
-And Click **Back Arrow** top left corner.
-
-8.4 Click **Add Field**, names it as `skills` and configure the Field
-
-- For skills Using Description as
-```
-Identify the skills section, which may be under headings like 'Skills', 'Key Skills', 'Technical Skills', 'Proficiencies', or 'Core Competencies'. Extract all individual skills mentioned into a list. The skills can be separated by commas, bullet points, or new lines. If skills are categorized (e.g., 'Programming Languages', 'Databases'), extract all of them into a single, flat list.
-```
-
-8.5 Click **Add Field** names it as `experiences` and configure the Field
-
-- For experiences Using Description as
-```
-Extract the entire work history section. This section may be titled 'Experience', 'Work Experience', 'Professional Experience', 'Employment History', 'Career History', or 'Relevant Experience'. Include all job entries listed, capturing the company name, job title, dates of employment, and the description of responsibilities for each role.
-```
-
-8.6 Open document dropdown and Click **Mangage documents** and upload file from ```sameple/sr-sale-resume.pdf```
-![add more sample document](images/image35.png)
-![add more sample document](images/image36.png)
-
----
-
-## Checkpoint: Current Workflow would be similar like this
-![checkpoint_pic1](images/image38.png)
-<br>
-![checkpoint_pic2](images/image39.png)
-<br>
-
----
-
-9. Drag Generative prompt into user flow name it as `scoring agent` Click Edit prompt settings<br>
-
-![Drag latest Generative prompt](images/image41.png)
-
-9.1  Click **Add input variable** and select variable type as **String**
-
-![Click add input variable A](images/image42.png)
-
-9.2 Name the input variable. Repeat this process for all required variables:
-
-- `name`  
-  ![example input variable](images/image43.png)
-- `skills`
-- `experiences`
-- `expected_criteria_experiences`
-- `expected_criteria_skills`
-
-9.3 For each variable:  
-- Click **Add input variable**  
-- Choose **String** as the type  
-- Enter the variable name  
-- Click **Save/Add**  
-
-9.4 After adding all variables, your Generative Prompt input variables should include:
-
-  ![all input variables](images/image44.png)
-
-9.5 Add this into System prompt exactly
-```
-You are a resume comparison agent. Compare candidates' resume against the provided expected criteria. For each candidate, score them on a scale of 0-100, where 100 means the resume fully matches the criteria and 0 means no match. The comparison should be based on the following:
-1. **Skills**: Evaluate the alignment of the candidate's skills with the job's requirements.
-2. **Experiences**: Assess the relevance and quality of the candidate's experiences, including years of experiences and the level of responsibility.
-3. **Achievements**: Review the candidate's notable achievements that demonstrate their ability to succeed in the role.
-4. **Other Key Factors**: Consider any other relevant factors such as certifications, leadership, and adaptability.
-
-For each candidate, provide a detailed breakdown of the score in these sections:
-- **Skills**: Explain how well the candidate’s skills align with the job’s requirements.
-- **Experiences**: Detail the relevance of their experiences to the role, including the number of years and level of seniority.
-- **Achievements**: Highlight significant accomplishments and their impact.
-- **Other Key Factors**: Mention additional qualities or experiences that may impact their suitability for the job.
-
-The output should include a **score** for each candidate along with **explanations** for each of the above categories, ensuring that candidate are evaluated equally and fairly.
-
-**OUTPUT MUST BE IN THAI AND IN MARKDOWN FORMAT**
-```
- 
-9.6 Add user prompt as
-```
-Candidate: candidate name={name}, skills={skills}, experiences={experiences}
-expected_criteria: {expected_criteria_experiences}, {expected_criteria_skills}
-```
-
-The output should be as
-
-  ![User prompt](images/image45.png)
-
-9.7 Change the Model to **llama-4-maverick-17b-128e-instruct-fp8**
-
-  ![Change model Modelllama-4-maverick-17b-128e-instruct-fp8d](images/image46.png)
-
-  This is lastest workflow then click **done** on top right corner
-
-  ![lastest workflow](images/image47.png)
-
-  ---
-13 Change the main Model to **llama-3-405b-instruct / gemini-2.5-flash**
-
-  ![change main model](images/image48.png)
-
-14 Scroll down to **Beheavior Section** and add this instructions:
-```
-- You have to use tool named "resume_scoring_tool" whenever user ask about comparing candidate scoring or user want to upload resume for comparing. 
-- You must answer in Thai.
-```
-  ![Behavior Section](images/image49.png)
-
-  ---
-
-  ### Testing
-  
-  - `ฉันอยากเปรียบเทียบ resume ของ candidate`
-  ![Input1](images/image50.png)
-
-- Answer with
-```
-A Senior Sales professional with a strong background in both B2B and B2C sales, equipped with
-excellent communication skills essential for building client relationships and closing high-level deals.
-Experience spans from managing existing clients to acquiring new ones across diverse markets.
-```
-
-- The Agent will allow you to upload candidate resume  Upload pdf from```test/test-sr-sales.pdf```
-
-## Example
-
-  ![first example pic](images/image51.png)
-
-  ![second example pic](images/image52.png)
-
-  ![output](images/image57.png)
-
->>>>>>> 510c8f4a
+### Instructions
+
+This lab shows how to create an agent and a simple flow that accepts a job position from the user and compares candidates' resumes  The output will be a score for candidate, indicating how well their resume matches the job position.
+
+Prerequisites
+- Access to the Studio UI where agents and flows are created.
+
+## Steps
+1. Create the agent<br/>
+    1.1 Choose `create from scratch`<br>
+    1.2 Create a new agent named `resume_scoring_agent` <br>
+    1.3 Set the description to :<br>
+    `This agent using when need to compare candidate's resume align with job position the output will be scoring of candidate resume` 
+---
+
+2. Add a Tool that Using a New Flow <br>
+    2.1 In the agent settings, open the Toolset section and click **Add tool**.<br>
+    2.2 Choose **Create a new flow**.<br>
+    ![Click add tool](images/image2.png)
+    ![Click create a new flow](images/image3.png)
+
+    2.3 Click the flow title (usually `Untitled`) in the top-left to open the flow settings.
+    ![Open flow settings](images/image4.png)
+
+    2.4 Change the tool name to `resume_scoring_tool` and set the description to `This tool using when user need to compare candidate's resume. when using this tool Don't ask any question follow the flow only`.<br>
+    2.5 Click Save.
+
+    ![Set tool name and description](images/image5.png)
+---
+
+#### Create the workflow
+1) Add a User Activity node
+- Hover over the connection line between Start and End until a plus (+) appears.
+- Click the plus icon and select `User activity` from the menu.
+
+![Add user activity node](images/image6.png)
+![User activity added](images/image7.png)
+
+---
+
+2) Ask the user for the Job Position
+- Edit the User Activity node's display name to: `กรุณากรอกรายละเอียดของตำแหน่งงาน`
+
+![Add Collect text from user](images/image8.png)
+
+![Change display name to please provide job position](images/image9.png)
+
+---
+
+3) Add a Generative Prompt inside the User Activity
+- Drag a **Generative prompt** into the User Activity node.
+- Rename it to `Generative Job Position`.
+- Click Edit to accept input from the previous step.
+
+![Drag generative prompt to user activity](images/image10.png)
+
+- rename it to **Generatative prompt expected_criteria**
+
+![Change Generative prompt named as Generative prompt expected_criteria](images/Generative_prompt_expected_criteria.png)
+
+---
+
+4) Configuration for the Generative Prompt<br>
+  4.1 Input variable:
+    - Name: `job_position`
+    - Description: `Job position which user interested`
+    - Click `Add` to save the input variable.
+
+![Click Edit Generative prompt setting](images/image11.png)
+
+![add input variable type string](images/image12.png)
+
+![Edit name and description of input variable](images/image13.png)
+
+4.2 System prompt (use the exact rules below):
+
+```
+Rules:
+1. Answer in JSON format only. 
+2. You will get job position from user query and you will return only related information for that job position. 
+3. Do NOT ask any question from user. They will give you a job position and you will return JSON only.
+4. Ensure all fields are filled with appropriate data and avoid leaving any blank (e.g., 'not specified').
+5. For the experience field, provide in-depth details and a comprehensive description. Do not just include a number or a short phrase. Describe the nature of the experience required for the job position (e.g., responsibilities, seniority level, or related skills)
+```
+
+4.3 User prompt (what the flow will send to the model):
+```
+job position:
+```
+
+You should see similar to this when the prompt is configured:
+
+![prompt when configured](images/image14.png)
+
+![Click Select Variable](images/image15.png)
+
+![Select job_position](images/image16.png)
+
+![Output when add job_position variable](images/image17.png)
+
+---
+
+5) Custom Output for the Generative Prompt
+
+![Click open Output as Object](images/image18.png)
+
+![Click add object definition](images/image19.png)
+
+5.1 Change object output name to ```expected_criteria ``` with description ```expected_criteria align with job```
+
+Use this JSON schema
+```
+{
+  "skills": {
+    "type": "string"
+  },
+  "experience": {
+    "type": "string"
+  }
+}
+```
+
+![Click Save button](images/image20.png)
+
+- Change the model to ``` llama-4-maverick-17b-128e-instruct-fp8 ```, Test Generative output :
+
+![Change the model](images/image21.png)
+
+![Select llama-4-maverick](images/image22.png)
+
+![click edit test value](images/image23.png)
+
+![set test values to Sales](images/image24.png)
+
+![Click generate response](images/image25.png)
+
+Output would be simliar like this.
+
+![Output from generate response](images/image26.png)
+
+---
+
+6) Now Add new flow to upload Candidate's Resume 
+
+![select File upload](images/image27.png)
+
+6.1 change name to  **Resume uploader1**
+
+![change display name to Resume uploader](images/image28.png)
+
+---
+
+7) Add a 1st Document Extractor  inside the User Activity<br>
+  7.1 Drag a `Document Extractor` into the User Activity node.<br>
+  7.2 Rename it to `Resume extractor`.<br>
+  7.3 Click Edit Fields<br>
+
+![Drag 1st Document extractor to userflow](images/image29.png)
+
+![change name to resume extractor1](images/image30.png)
+
+![click edit fields](images/image31.png)
+
+---
+8) Download and Upload Sample Resumes<br>
+  8.1 Download resumes from:
+    -  `sample/jr-sale-resume.pdf` 
+    -  `sample/sr-sale-resume.pdf`<br>
+
+8.2 Upload `jr-sales-resume.pdf`
+
+8.3 Click **Add Field**, name it as `name` and configure the Field
+
+![Click add field](images/image32.png)
+
+![addtional configure for name1](images/image33.png)
+
+Put Description as 
+```
+Extract the full name of the candidate. The name is usually located at the very top of the document and 
+is often displayed in a larger font. It should be a person's name, not a generic title like 'Resume' or 'Curriculum Vitae'. 
+Exclude any nearby contact information such as phone numbers, email addresses, or website links.
+```
+
+![example of description](images/image34.png)
+
+And Click **Back Arrow** top left corner.
+
+8.4 Click **Add Field**, names it as `skills` and configure the Field
+
+- For skills Using Description as
+```
+Identify the skills section, which may be under headings like 'Skills', 'Key Skills', 'Technical Skills', 'Proficiencies', or 'Core Competencies'. Extract all individual skills mentioned into a list. The skills can be separated by commas, bullet points, or new lines. If skills are categorized (e.g., 'Programming Languages', 'Databases'), extract all of them into a single, flat list.
+```
+
+8.5 Click **Add Field** names it as `experiences` and configure the Field
+
+- For experiences Using Description as
+```
+Extract the entire work history section. This section may be titled 'Experience', 'Work Experience', 'Professional Experience', 'Employment History', 'Career History', or 'Relevant Experience'. Include all job entries listed, capturing the company name, job title, dates of employment, and the description of responsibilities for each role.
+```
+
+8.6 Open document dropdown and Click **Mangage documents** and upload file from ```sameple/sr-sale-resume.pdf```
+![add more sample document](images/image35.png)
+![add more sample document](images/image36.png)
+
+---
+
+## Checkpoint: Current Workflow would be similar like this
+![checkpoint_pic1](images/image38.png)
+<br>
+![checkpoint_pic2](images/image39.png)
+<br>
+
+---
+
+9. Drag Generative prompt into user flow name it as `scoring agent` Click Edit prompt settings<br>
+
+![Drag latest Generative prompt](images/image41.png)
+
+9.1  Click **Add input variable** and select variable type as **String**
+
+![Click add input variable A](images/image42.png)
+
+9.2 Name the input variable. Repeat this process for all required variables:
+
+- `name`  
+  ![example input variable](images/image43.png)
+- `skills`
+- `experiences`
+- `expected_criteria_experiences`
+- `expected_criteria_skills`
+
+9.3 For each variable:  
+- Click **Add input variable**  
+- Choose **String** as the type  
+- Enter the variable name  
+- Click **Save/Add**  
+
+9.4 After adding all variables, your Generative Prompt input variables should include:
+
+  ![all input variables](images/image44.png)
+
+9.5 Add this into System prompt exactly
+```
+You are a resume comparison agent. Compare candidates' resume against the provided expected criteria. For each candidate, score them on a scale of 0-100, where 100 means the resume fully matches the criteria and 0 means no match. The comparison should be based on the following:
+1. **Skills**: Evaluate the alignment of the candidate's skills with the job's requirements.
+2. **Experiences**: Assess the relevance and quality of the candidate's experiences, including years of experiences and the level of responsibility.
+3. **Achievements**: Review the candidate's notable achievements that demonstrate their ability to succeed in the role.
+4. **Other Key Factors**: Consider any other relevant factors such as certifications, leadership, and adaptability.
+
+For each candidate, provide a detailed breakdown of the score in these sections:
+- **Skills**: Explain how well the candidate’s skills align with the job’s requirements.
+- **Experiences**: Detail the relevance of their experiences to the role, including the number of years and level of seniority.
+- **Achievements**: Highlight significant accomplishments and their impact.
+- **Other Key Factors**: Mention additional qualities or experiences that may impact their suitability for the job.
+
+The output should include a **score** for each candidate along with **explanations** for each of the above categories, ensuring that candidate are evaluated equally and fairly.
+
+**OUTPUT MUST BE IN THAI AND IN MARKDOWN FORMAT**
+```
+ 
+9.6 Add user prompt as
+```
+Candidate: candidate name={name}, skills={skills}, experiences={experiences}
+expected_criteria: {expected_criteria_experiences}, {expected_criteria_skills}
+```
+
+The output should be as
+
+  ![User prompt](images/image45.png)
+
+9.7 Change the Model to **llama-4-maverick-17b-128e-instruct-fp8**
+
+  ![Change model Modelllama-4-maverick-17b-128e-instruct-fp8d](images/image46.png)
+
+  This is lastest workflow then click **done** on top right corner
+
+  ![lastest workflow](images/image47.png)
+
+  ---
+13 Change the main Model to **llama-3-405b-instruct / gemini-2.5-flash**
+
+  ![change main model](images/image48.png)
+
+14 Scroll down to **Beheavior Section** and add this instructions:
+```
+- You have to use tool named "resume_scoring_tool" whenever user ask about comparing candidate scoring or user want to upload resume for comparing. 
+- You must answer in Thai.
+```
+  ![Behavior Section](images/image49.png)
+
+  ---
+
+  ### Testing
+  
+  - `ฉันอยากเปรียบเทียบ resume ของ candidate`
+  ![Input1](images/image50.png)
+
+- Answer with
+```
+A Senior Sales professional with a strong background in both B2B and B2C sales, equipped with
+excellent communication skills essential for building client relationships and closing high-level deals.
+Experience spans from managing existing clients to acquiring new ones across diverse markets.
+```
+
+- The Agent will allow you to upload candidate resume  Upload pdf from```test/test-sr-sales.pdf```
+
+## Example
+
+  ![first example pic](images/image51.png)
+
+  ![second example pic](images/image52.png)
+
+  ![output](images/image57.png)
+
+